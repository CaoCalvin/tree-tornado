--- conflicted
+++ resolved
@@ -819,11 +819,7 @@
         suptitle_text += f" | Stride: {stride} (Step: {effective_step})"
     plt.suptitle(suptitle_text, fontsize=16)
     plt.tight_layout(rect=[0, 0.01, 1, 0.96]) # Adjust layout
-<<<<<<< HEAD
-    plt.savefig("../dataset_processed/test_out.png")
-=======
     plt.savefig("./dataset_processed/chip_grid.png", dpi=300, bbox_inches='tight')
->>>>>>> 07d85975
 
 if __name__ == '__main__':
     # --- Configuration ---
